package clients

import (
	"database/sql"
	"fmt"
	nurl "net/url"
	"strings"

	_ "github.com/lib/pq"

	"github.com/kndndrj/nvim-dbee/dbee/clients/common"
	"github.com/kndndrj/nvim-dbee/dbee/conn"
	"github.com/kndndrj/nvim-dbee/dbee/models"
)

// Register client
func init() {
	c := func(url string) (conn.Client, error) {
		return NewPostgres(url)
	}
	_ = Store.Register("postgres", c)
}

type PostgresClient struct {
	c   *common.Client
	url *nurl.URL
}

func NewPostgres(url string) (*PostgresClient, error) {
	u, err := nurl.Parse(url)
	if err != nil {
		return nil, fmt.Errorf("could not parse db connection string: %w: ", err)
	}

	db, err := sql.Open("postgres", u.String())
	if err != nil {
		return nil, fmt.Errorf("unable to connect to postgres database: %w", err)
	}

	return &PostgresClient{
		c:   common.NewClient(db),
		url: u,
	}, nil
}

func (c *PostgresClient) Query(query string) (models.IterResult, error) {
	con, err := c.c.Conn()
	if err != nil {
		return nil, err
	}
	cb := func() {
		con.Close()
	}
	defer func() {
		if err != nil {
			cb()
		}
	}()

	action := strings.ToLower(strings.Split(query, " ")[0])
	hasReturnValues := strings.Contains(strings.ToLower(query), " returning ")

	if (action == "update" || action == "delete" || action == "insert") && !hasReturnValues {
		rows, err := con.Exec(query)
		if err != nil {
			return nil, err
		}
		rows.SetCallback(cb)
		return rows, nil
	}

	rows, err := con.Query(query)
	if err != nil {
		return nil, err
	}
	h, err := rows.Header()
	if err != nil {
		return nil, err
	}
	if len(h) == 0 {
		rows.SetCustomHeader(models.Header{"No Results"})
	}
	rows.SetCallback(cb)

	return rows, nil
}

func (c *PostgresClient) Layout() ([]models.Layout, error) {
	query := `
<<<<<<< HEAD
		SELECT table_schema, table_name FROM information_schema.tables UNION ALL
		SELECT schemaname, matviewname FROM pg_matviews;
=======
		SELECT table_schema, table_name, table_type FROM information_schema.tables UNION ALL
		SELECT schemaname, matviewname, 'VIEW' FROM pg_matviews;
>>>>>>> da5b1a93
	`

	rows, err := c.Query(query)
	if err != nil {
		return nil, err
	}

	return getPGLayouts(rows)
}

func (c *PostgresClient) Close() {
	c.c.Close()
}

func (c *PostgresClient) ListDatabases() (current string, available []string, err error) {
	query := `
		SELECT current_database(), datname FROM pg_database
		WHERE datistemplate = false
		AND datname != current_database();
	`

	rows, err := c.Query(query)
	if err != nil {
		return "", nil, err
	}

	for {
		row, err := rows.Next()
		if row == nil {
			break
		}
		if err != nil {
			return "", nil, err
		}

		// We know for a fact there are 2 string fields (see query above)
		current = row[0].(string)
		available = append(available, row[1].(string))
	}

	return current, available, nil
}

func (c *PostgresClient) SelectDatabase(name string) error {
	c.url.Path = fmt.Sprintf("/%s", name)
	db, err := sql.Open("postgres", c.url.String())
	if err != nil {
		return fmt.Errorf("unable to switch databases: %w", err)
	}

	c.c.Swap(db)

	return nil
}

// getPGLayouts fetches the layout from the postgres database.
// rows is at least 3 column wide result
func getPGLayouts(rows models.IterResult) ([]models.Layout, error) {
	children := make(map[string][]models.Layout)

	for {
		row, err := rows.Next()
		// break here to close the while loop. All layout nodes found.
		if row == nil {
			break
		}
		if err != nil {
			return nil, err
		}

		schema, table, tableType := row[0].(string), row[1].(string), row[2].(string)

		children[schema] = append(children[schema], models.Layout{
			Name:   table,
			Schema: schema,
			Type:   getPGLayoutType(tableType),
		})
	}

	var layout []models.Layout

	for k, v := range children {
		layout = append(layout, models.Layout{
			Name:     k,
			Schema:   k,
			Type:     models.LayoutTypeNone,
			Children: v,
		})
	}

	return layout, nil
}

// getPGLayoutType returns the layout type based on the string.
func getPGLayoutType(typ string) models.LayoutType {
	switch typ {
	case "TABLE", "BASE TABLE":
		return models.LayoutTypeTable
	case "VIEW":
		return models.LayoutTypeView
	default:
		return models.LayoutTypeNone
	}
}<|MERGE_RESOLUTION|>--- conflicted
+++ resolved
@@ -87,13 +87,8 @@
 
 func (c *PostgresClient) Layout() ([]models.Layout, error) {
 	query := `
-<<<<<<< HEAD
-		SELECT table_schema, table_name FROM information_schema.tables UNION ALL
-		SELECT schemaname, matviewname FROM pg_matviews;
-=======
 		SELECT table_schema, table_name, table_type FROM information_schema.tables UNION ALL
 		SELECT schemaname, matviewname, 'VIEW' FROM pg_matviews;
->>>>>>> da5b1a93
 	`
 
 	rows, err := c.Query(query)
